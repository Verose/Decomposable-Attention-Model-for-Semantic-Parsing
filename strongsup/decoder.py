from collections import namedtuple

import numpy as np

from gtd.utils import flatten
from strongsup.case_weighter import get_case_weighter
from strongsup.tests.keras_decomposable_attention import build_model
from strongsup.value_function import get_value_function, ValueFunctionExample
from strongsup.value import check_denotation


class NormalizationOptions(object):
    """Constants for normalization options"""
    LOCAL = 'local'
    GLOBAL = 'global'


# used by the Decoder to compute gradients
WeightedCase = namedtuple('WeightedCase', ['case', 'weight'])


class Decoder(object):
    """A decoder does two things:
    - Given a batch of examples, produce a Beam (list of ParsePaths) for each example.
        Internally it uses an ExplorationPolicy to produce beams, and a ParseModel
        to score the ParseCases.
    - Given a batch of Beams, update the model parameters by passing appropriate
        ParseCases to the TrainParseModel.
    """

    def __init__(self, parse_model, config, domain,
                 glove_embeddings, predicates):
        """Create a new decoder.

        Args:
            parse_model (TrainParseModel)
            config (Config): The decoder section of the config
            domain (Domain)
        """
        self._glove_embeddings = glove_embeddings
        self._parse_model = parse_model
        self._value_function = get_value_function(
                config.decoder.value_function, parse_model.parse_model)
        self._case_weighter = get_case_weighter(
                config.decoder.case_weighter, parse_model.parse_model,
                self._value_function)
        self._config = config.decoder
        self._caching = config.decoder.inputs_caching
        self._domain = domain
        self._path_checker = domain.path_checker


        # Normalization and update policy
        self._normalization = config.decoder.normalization
        if config.decoder.normalization == NormalizationOptions.GLOBAL:
            raise ValueError('Global normalization is no longer supported.')
        self._predicate2index = self._build_predicate_dictionary(predicates)

        shape_utt = (config.parse_model.utterance_embedder.utterance_length, config.parse_model.utterance_embedder.lstm_dim, 2)
        shape_path = (config.parse_model.stack_embedder.max_list_size, len(self.predicate_dictionary), 2)
        settings = {'lr': 0.001, 'dropout': 0.2, 'gru_encode': True}
        self._decomposable = build_model(shape_utt, shape_path, settings)


        # Exploration policy
        # TODO: Resolve this circular import differently
        from strongsup.exploration_policy import get_exploration_policy
        self._test_exploration_policy = get_exploration_policy(
                self, config.test_exploration_policy,
                self._normalization, train=False)
        self._train_exploration_policy = get_exploration_policy(
                self, config.train_exploration_policy,
                self._normalization, train=True)

    @property
    def parse_model(self):
        return self._parse_model

    @property
    def caching(self):
        return self._caching

    @property
    def domain(self):
        return self._domain

    @property
    def predicate_dictionary(self):
        return self._predicate2index

    @staticmethod
    def _build_predicate_dictionary(predicates):
        predicate_dict = {}
        for i, predicate in enumerate(predicates):
            predicate_dict[predicate.name] = i
        return predicate_dict

    def exploration_policy(self, train):
        """Returns the train or test exploration policy depending on
        train

        Args:
            train (bool)

        Returns:
            ExplorationPolicy
        """
        if train:
            return self._train_exploration_policy
        else:
            return self._test_exploration_policy

    def path_checker(self, path):
        """Return False if the ParsePath should be pruned away; True otherwise.

        Args:
            path (ParsePath)
        Returns:
            bool
        """
        return self._path_checker(path)

    def get_probs(self, beam):
        """Return a numpy array containing the probabilities of the paths
        in the given beam.

        The entries may not sum to 1 for local normalization since we have
        pruned away choices that are not executable.

        Args:
            beam (Beam)
        Returns:
            np.array of length len(beam) containing the probabilities.
        """
        if len(beam) == 0:
            return np.zeros(0)
        if self._normalization == NormalizationOptions.LOCAL:
            return np.exp(np.array([path.log_prob for path in beam]))
        else:
            stuff = np.array([path.score for path in beam])
            stuff = np.array(stuff - np.min(stuff))
            return stuff / np.sum(stuff)

    ################################
    # Prediction

    def predictions(self, examples, train, verbose=False):
        """Return the final beams for a batch of contexts.

        Args:
            contexts (list[Context]): a batch of Contexts
            verbose (bool)
            train (bool): If you're training or evaluating

        Returns:
            list[Beam]: a batch of Beams
        """
        exploration_policy = self.exploration_policy(train)
        beams = exploration_policy.get_beams(examples, verbose)
        return [beam.get_terminated() for beam in beams]

    def get_intermediate_beams(self, examples, train, verbose=False):
        exploration_policy = self.exploration_policy(train)
        return exploration_policy.get_intermediate_beams(examples, verbose)

    def decisions_to_one_hot(self, decisions):
        pred_dict = self.predicate_dictionary
        one_hot_decisions = np.empty(shape=(len(decisions), len(pred_dict)))

        for i, decision in enumerate(decisions):
            one_hot_decision = np.zeros(shape=len(pred_dict))
            one_hot_decision[pred_dict[decision.name]] = 1
            one_hot_decisions[i] = one_hot_decision
        return one_hot_decisions

    def score_breakdown(self, paths):
        """Return the logits for all (parse case, choice, scorer) tuples.

        Args:
            paths (list[ParsePath])
        Returns:
            grouped_attentions:
                a list of length(paths). Each entry is an np.array of shape
                (>= len(utterance)) containing the attention scores
            grouped_subscores:
                a list of length len(paths). Each entry is an np.array of shape
                (>= number of cases, len(choices), number of scorers)
                containing the logits of each scorer on each choice.
                By default there are 3 scorers: basic, attention, and soft copy.
        """
        if len(paths) == 0:
            return [], []
        cumul = [0]         # Used to group the results back
        cases = []
        for path in paths:
            for case in path:
                cases.append(case)
            cumul.append(len(cases))
        # Get the scores from the model
        attentions, subscores = self._parse_model.score_breakdown(cases, ignore_previous_utterances=False,
                                                                  caching=False)
        # Group the scores by paths
        grouped_attentions, grouped_subscores = [], []
        for i in xrange(len(paths)):
            grouped_attentions.append(attentions[cumul[i]:cumul[i+1]])
            grouped_subscores.append(subscores[cumul[i]:cumul[i+1]])
        return grouped_attentions, grouped_subscores

    ################################
    # Training

    def train_step(self, examples):
        # sample a beam of logical forms for each example
        beams = self.predictions(examples, train=True)

        # todo BILSTM (beams)

        # Decompose.train(beams)


        # todo Bi attention
        # todo compare
        # todo aggregate

<<<<<<< HEAD
        for beam in beams:
            beam_batch = []
            if(len(beam._paths) == 0):
                break

            y_hat = np.zeros((len(beam._paths), 2), dtype='int32')

            utter_embds = []
            for utter in beam._paths[0].context.utterances:
                for token in utter._tokens:
                    utter_embds += [self._glove_embeddings[token]]
            utter_embds_np = np.array(utter_embds)

=======
        for example, beam in zip(examples, beams):
>>>>>>> 2cd44af9
            for path in beam._paths:
                is_correct_path = check_denotation(example.answer, path.finalized_denotation)
                decisions_one_hot = self.decisions_to_one_hot(path.decisions)
                beam_batch.append([utter_embds_np,decisions_one_hot])
            self._decomposable.train_on_batch(beam_batch, y_hat)



        all_cases = []  # a list of ParseCases to give to ParseModel
        all_case_weights = [] # the weights associated with the cases
        for example, paths in zip(examples, beams):
            case_weights = self._case_weighter(paths, example)
            case_weights = flatten(case_weights)
            cases = flatten(paths)
            assert len(case_weights) == sum(len(p) for p in paths)

            all_cases.extend(cases)
            all_case_weights.extend(case_weights)

        # for efficiency, prune cases with weight 0
        cases_to_reinforce = []
        weights_to_reinforce = []
        for case, weight in zip(all_cases, all_case_weights):
            if weight != 0:
                cases_to_reinforce.append(case)
                weights_to_reinforce.append(weight)

        # update value function
        vf_examples = []
        for example, paths in zip(examples, beams):
            vf_examples.extend(ValueFunctionExample.examples_from_paths(paths, example))
        self._value_function.train_step(vf_examples)

        # update parse model
        self._parse_model.train_step(
                cases_to_reinforce, weights_to_reinforce, caching=False)

    @property
    def step(self):
        return self._parse_model.step<|MERGE_RESOLUTION|>--- conflicted
+++ resolved
@@ -222,10 +222,9 @@
         # todo compare
         # todo aggregate
 
-<<<<<<< HEAD
         for beam in beams:
             beam_batch = []
-            if(len(beam._paths) == 0):
+            if len(beam._paths) == 0:
                 break
 
             y_hat = np.zeros((len(beam._paths), 2), dtype='int32')
@@ -236,9 +235,6 @@
                     utter_embds += [self._glove_embeddings[token]]
             utter_embds_np = np.array(utter_embds)
 
-=======
-        for example, beam in zip(examples, beams):
->>>>>>> 2cd44af9
             for path in beam._paths:
                 is_correct_path = check_denotation(example.answer, path.finalized_denotation)
                 decisions_one_hot = self.decisions_to_one_hot(path.decisions)

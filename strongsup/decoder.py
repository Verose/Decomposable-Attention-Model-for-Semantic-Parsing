from collections import namedtuple

import numpy as np

from gtd.utils import flatten
from strongsup.case_weighter import get_case_weighter
from strongsup.value_function import get_value_function, ValueFunctionExample


class NormalizationOptions(object):
    """Constants for normalization options"""
    LOCAL = 'local'
    GLOBAL = 'global'


# used by the Decoder to compute gradients
WeightedCase = namedtuple('WeightedCase', ['case', 'weight'])


class Decoder(object):
    """A decoder does two things:
    - Given a batch of examples, produce a Beam (list of ParsePaths) for each example.
        Internally it uses an ExplorationPolicy to produce beams, and a ParseModel
        to score the ParseCases.
    - Given a batch of Beams, update the model parameters by passing appropriate
        ParseCases to the TrainParseModel.
    """

    def __init__(self, parse_model, config, domain, glove_embeddings):
        """Create a new decoder.

        Args:
            parse_model (TrainParseModel)
            config (Config): The decoder section of the config
            domain (Domain)
        """
        self._glove_embeddings = glove_embeddings
        self._parse_model = parse_model
        self._value_function = get_value_function(
                config.value_function, parse_model.parse_model)
        self._case_weighter = get_case_weighter(
                config.case_weighter, parse_model.parse_model,
                self._value_function)
        self._config = config
        self._caching = config.inputs_caching
        self._domain = domain
        self._path_checker = domain.path_checker

        # Normalization and update policy
        self._normalization = config.normalization
        if config.normalization == NormalizationOptions.GLOBAL:
            raise ValueError('Global normalization is no longer supported.')

        # Exploration policy
        # TODO: Resolve this circular import differently
        from strongsup.exploration_policy import get_exploration_policy
        self._test_exploration_policy = get_exploration_policy(
                self, config.test_exploration_policy,
                self._normalization, train=False)
        self._train_exploration_policy = get_exploration_policy(
                self, config.train_exploration_policy,
                self._normalization, train=True)

    @property
    def parse_model(self):
        return self._parse_model

    @property
    def caching(self):
        return self._caching

    @property
    def domain(self):
        return self._domain

    def exploration_policy(self, train):
        """Returns the train or test exploration policy depending on
        train

        Args:
            train (bool)

        Returns:
            ExplorationPolicy
        """
        if train:
            return self._train_exploration_policy
        else:
            return self._test_exploration_policy

    def path_checker(self, path):
        """Return False if the ParsePath should be pruned away; True otherwise.

        Args:
            path (ParsePath)
        Returns:
            bool
        """
        return self._path_checker(path)

    def get_probs(self, beam):
        """Return a numpy array containing the probabilities of the paths
        in the given beam.

        The entries may not sum to 1 for local normalization since we have
        pruned away choices that are not executable.

        Args:
            beam (Beam)
        Returns:
            np.array of length len(beam) containing the probabilities.
        """
        if len(beam) == 0:
            return np.zeros(0)
        if self._normalization == NormalizationOptions.LOCAL:
            return np.exp(np.array([path.log_prob for path in beam]))
        else:
            stuff = np.array([path.score for path in beam])
            stuff = np.array(stuff - np.min(stuff))
            return stuff / np.sum(stuff)

    ################################
    # Prediction

    def predictions(self, examples, train, verbose=False):
        """Return the final beams for a batch of contexts.

        Args:
            contexts (list[Context]): a batch of Contexts
            verbose (bool)
            train (bool): If you're training or evaluating

        Returns:
            list[Beam]: a batch of Beams
        """
        exploration_policy = self.exploration_policy(train)
        beams = exploration_policy.get_beams(examples, verbose)
        return [beam.get_terminated() for beam in beams]

    def get_intermediate_beams(self, examples, train, verbose=False):
        exploration_policy = self.exploration_policy(train)
        return exploration_policy.get_intermediate_beams(examples, verbose)

    def score_breakdown(self, paths):
        """Return the logits for all (parse case, choice, scorer) tuples.

        Args:
            paths (list[ParsePath])
        Returns:
            grouped_attentions:
                a list of length(paths). Each entry is an np.array of shape
                (>= len(utterance)) containing the attention scores
            grouped_subscores:
                a list of length len(paths). Each entry is an np.array of shape
                (>= number of cases, len(choices), number of scorers)
                containing the logits of each scorer on each choice.
                By default there are 3 scorers: basic, attention, and soft copy.
        """
        if len(paths) == 0:
            return [], []
        cumul = [0]         # Used to group the results back
        cases = []
        for path in paths:
            for case in path:
                cases.append(case)
            cumul.append(len(cases))
        # Get the scores from the model
        attentions, subscores = self._parse_model.score_breakdown(cases, ignore_previous_utterances=False,
                                                                  caching=False)
        # Group the scores by paths
        grouped_attentions, grouped_subscores = [], []
        for i in xrange(len(paths)):
            grouped_attentions.append(attentions[cumul[i]:cumul[i+1]])
            grouped_subscores.append(subscores[cumul[i]:cumul[i+1]])
        return grouped_attentions, grouped_subscores

    ################################
    # Training

    def train_step(self, examples):
        # sample a beam of logical forms for each example
        beams = self.predictions(examples, train=True)

<<<<<<< HEAD
        # todo BILSTM (beams)

        # Decompose.train(beams)


        # todo Bi attention
        # todo compare
        # todo aggregate
=======
        for beam in beams:
            for path in beam._paths:
                utter_path_embds = []
                for utter in path.context.utterances:
                    for token in utter._tokens:
                        utter_path_embds += [self._glove_embeddings[token]]
                utter_path_embds_np = np.array(utter_path_embds)
                #  todo: Dvir Code Here!
>>>>>>> 0ffb9a3c

        all_cases = []  # a list of ParseCases to give to ParseModel
        all_case_weights = [] # the weights associated with the cases
        for example, paths in zip(examples, beams):
            case_weights = self._case_weighter(paths, example)
            case_weights = flatten(case_weights)
            cases = flatten(paths)
            assert len(case_weights) == sum(len(p) for p in paths)

            all_cases.extend(cases)
            all_case_weights.extend(case_weights)

        # for efficiency, prune cases with weight 0
        cases_to_reinforce = []
        weights_to_reinforce = []
        for case, weight in zip(all_cases, all_case_weights):
            if weight != 0:
                cases_to_reinforce.append(case)
                weights_to_reinforce.append(weight)

        # update value function
        vf_examples = []
        for example, paths in zip(examples, beams):
            vf_examples.extend(ValueFunctionExample.examples_from_paths(paths, example))
        self._value_function.train_step(vf_examples)

        # update parse model
        self._parse_model.train_step(
                cases_to_reinforce, weights_to_reinforce, caching=False)

    @property
    def step(self):
        return self._parse_model.step<|MERGE_RESOLUTION|>--- conflicted
+++ resolved
@@ -181,7 +181,6 @@
         # sample a beam of logical forms for each example
         beams = self.predictions(examples, train=True)
 
-<<<<<<< HEAD
         # todo BILSTM (beams)
 
         # Decompose.train(beams)
@@ -190,7 +189,7 @@
         # todo Bi attention
         # todo compare
         # todo aggregate
-=======
+
         for beam in beams:
             for path in beam._paths:
                 utter_path_embds = []
@@ -199,7 +198,6 @@
                         utter_path_embds += [self._glove_embeddings[token]]
                 utter_path_embds_np = np.array(utter_path_embds)
                 #  todo: Dvir Code Here!
->>>>>>> 0ffb9a3c
 
         all_cases = []  # a list of ParseCases to give to ParseModel
         all_case_weights = [] # the weights associated with the cases

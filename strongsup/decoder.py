from collections import namedtuple

import numpy as np
<<<<<<< HEAD
import os
import cPickle as pickle
import jsonpickle
=======
import tensorflow as tf
from gtd.utils import flatten
>>>>>>> cecd6636

from strongsup.case_weighter import get_case_weighter
from strongsup.tests.keras_decomposable_attention import build_model
from strongsup.value import check_denotation
from strongsup.value_function import get_value_function, ValueFunctionExample


class NormalizationOptions(object):
    """Constants for normalization options"""
    LOCAL = 'local'
    GLOBAL = 'global'


# used by the Decoder to compute gradients
WeightedCase = namedtuple('WeightedCase', ['case', 'weight'])


class Decoder(object):
    """A decoder does two things:
    - Given a batch of examples, produce a Beam (list of ParsePaths) for each example.
        Internally it uses an ExplorationPolicy to produce beams, and a ParseModel
        to score the ParseCases.
    - Given a batch of Beams, update the model parameters by passing appropriate
        ParseCases to the TrainParseModel.
    """

    def __init__(self, parse_model, config, domain, glove_embeddings, predicates,
<<<<<<< HEAD
                 utter_len, max_stack_size, predicate_embedder_type='one_hot'):
=======
                 utter_len, max_stack_size, predicate_embedder_type='stack_embedder'):
>>>>>>> cecd6636
        """Create a new decoder.

        Args:
            parse_model (TrainParseModel)
            config (Config): The decoder section of the config
            domain (Domain)
            glove_embeddings
            predicates
            utter_len
            max_stack_size
        """
        self._glove_embeddings = glove_embeddings
        self._parse_model = parse_model
        self._value_function = get_value_function(
            config.value_function, parse_model.parse_model)
        self._case_weighter = get_case_weighter(
            config.case_weighter, parse_model.parse_model,
            self._value_function)
        self._config = config
        self._caching = config.inputs_caching
        self._domain = domain
        self._path_checker = domain.path_checker
        self._utter_len = utter_len
        self._max_stack_size = max_stack_size
        self._train_step_count = 0
        self._class_weight = {0: 1., 1: 5.}
        self._predicate_embedder_type = predicate_embedder_type
        self.correct_predictions = 0
        self.all_predictions = 0
        self._samples_beams_decomposable = [[], []]
        self._y_hat_decomposable = []
        self._cur_dir = os.getcwd()

        # Normalization and update policy
        self._normalization = config.normalization
        if config.normalization == NormalizationOptions.GLOBAL:
            raise ValueError('Global normalization is no longer supported.')
        self._predicate2index = self._build_predicate_dictionary(predicates)

        # 100 is the glove embedding length per word
        shape_utt = (self._utter_len, 100, 2)
        shape_path = (self._max_stack_size, len(self.predicate_dictionary), 2) if \
            self._predicate_embedder_type == 'one_hot' else (self._max_stack_size, 96, 2)
        settings = {'lr': 0.1, 'dropout': 0.2, 'gru_encode': True}
        self._decomposable = build_model(shape_utt, shape_path, settings)

        # Exploration policy
        # TODO: Resolve this circular import differently
        from strongsup.exploration_policy import get_exploration_policy
        self._test_exploration_policy = get_exploration_policy(
            self, config.test_exploration_policy,
            self._normalization, train=False)
        self._train_exploration_policy = get_exploration_policy(
            self, config.train_exploration_policy,
            self._normalization, train=True)

    @property
    def parse_model(self):
        return self._parse_model

    @property
    def caching(self):
        return self._caching

    @property
    def domain(self):
        return self._domain

    @property
    def step(self):
        return self._parse_model.step

    @property
    def predicate_dictionary(self):
        return self._predicate2index

    @staticmethod
    def _build_predicate_dictionary(predicates):
        predicate_dict = {}
        for i, predicate in enumerate(predicates):
            predicate_dict[predicate.name] = i
        return predicate_dict

    def exploration_policy(self, train):
        """Returns the train or test exploration policy depending on
        train

        Args:
            train (bool)

        Returns:
            ExplorationPolicy
        """
        if train:
            return self._train_exploration_policy
        else:
            return self._test_exploration_policy

    def path_checker(self, path):
        """Return False if the ParsePath should be pruned away; True otherwise.

        Args:
            path (ParsePath)
        Returns:
            bool
        """
        return self._path_checker(path)

    def get_probs(self, beam):
        """Return a numpy array containing the probabilities of the paths
        in the given beam.

        The entries may not sum to 1 for local normalization since we have
        pruned away choices that are not executable.

        Args:
            beam (Beam)
        Returns:
            np.array of length len(beam) containing the probabilities.
        """
        if len(beam) == 0:
            return np.zeros(0)
        if self._normalization == NormalizationOptions.LOCAL:
            return np.exp(np.array([path.log_prob for path in beam]))
        else:
            stuff = np.array([path.score for path in beam])
            stuff = np.array(stuff - np.min(stuff))
            return stuff / np.sum(stuff)

    ################################
    # Prediction

    def predictions(self, examples, train, verbose=False):
        """Return the final beams for a batch of contexts.

        Args:
            examples
            train (bool): If you're training or evaluating
            verbose (bool)

        Returns:
            list[Beam]: a batch of Beams
        """
        exploration_policy = self.exploration_policy(train)
        beams = exploration_policy.get_beams(examples, verbose)
        return [beam.get_terminated() for beam in beams]

    def get_intermediate_beams(self, examples, train, verbose=False):
        exploration_policy = self.exploration_policy(train)
        return exploration_policy.get_intermediate_beams(examples, verbose)

    def decisions_to_one_hot(self, decisions):
        pred_dict = self.predicate_dictionary
        one_hot_decisions = np.empty(shape=(len(decisions), len(pred_dict)))

        for i, decision in enumerate(decisions):
            one_hot_decision = np.zeros(shape=len(pred_dict))
            one_hot_decision[pred_dict[decision.name]] = 1
            one_hot_decisions[i] = one_hot_decision
        return np.array(one_hot_decisions)

    def score_breakdown(self, paths):
        """Return the logits for all (parse case, choice, scorer) tuples.

        Args:
            paths (list[ParsePath])
        Returns:
            grouped_attentions:
                a list of length(paths). Each entry is an np.array of shape
                (>= len(utterance)) containing the attention scores
            grouped_subscores:
                a list of length len(paths). Each entry is an np.array of shape
                (>= number of cases, len(choices), number of scorers)
                containing the logits of each scorer on each choice.
                By default there are 3 scorers: basic, attention, and soft copy.
        """
        if len(paths) == 0:
            return [], []
        cumul = [0]  # Used to group the results back
        cases = []
        for path in paths:
            for case in path:
                cases.append(case)
            cumul.append(len(cases))
        # Get the scores from the model
        attentions, subscores = self._parse_model.score_breakdown(cases, ignore_previous_utterances=False,
                                                                  caching=False)
        # Group the scores by paths
        grouped_attentions, grouped_subscores = [], []
        for i in xrange(len(paths)):
            grouped_attentions.append(attentions[cumul[i]:cumul[i + 1]])
            grouped_subscores.append(subscores[cumul[i]:cumul[i + 1]])
        return grouped_attentions, grouped_subscores

    ################################
    # Training

    def train_step(self, examples):
        # sample a beam of logical forms for each example
        beams = self.predictions(examples, train=True)
        self.add_decomposable_examples(beams, examples)

        all_cases = []  # a list of ParseCases to give to ParseModel
        all_case_weights = []  # the weights associated with the cases
        for example, paths in zip(examples, beams):
            case_weights = self._case_weighter(paths, example)
            case_weights = flatten(case_weights)
            cases = flatten(paths)
            assert len(case_weights) == sum(len(p) for p in paths)

            all_cases.extend(cases)
            all_case_weights.extend(case_weights)

        # for efficiency, prune cases with weight 0
        cases_to_reinforce = []
        weights_to_reinforce = []
        for case, weight in zip(all_cases, all_case_weights):
            if weight != 0:
                cases_to_reinforce.append(case)
                weights_to_reinforce.append(weight)

        # update value function
        vf_examples = []
        for example, paths in zip(examples, beams):
            vf_examples.extend(ValueFunctionExample.examples_from_paths(paths, example))
        self._value_function.train_step(vf_examples)

        # update parse model
        self._parse_model.train_step(
            cases_to_reinforce, weights_to_reinforce, caching=False)

    def decisions_embedder(self, path_decisions, path_cases=None):
        """
        predicate_embedder_type can either be 'one_hot' or 'stack_embedder'
        :param path_decisions: path._decisions from the beam path
        :param path_cases: path._cases from the beam path
        :return:
        """
        if self._predicate_embedder_type == 'stack_embedder':
            # define variables to fetch
            fetch = {
                'stack_embedder': self.parse_model._parse_model._stack_embedder.embeds
            }

            # fetch variables
            sess = tf.get_default_session()
            if sess is None:
                raise ValueError('No default TensorFlow Session registered.')

            feed = self.parse_model._parse_model._stack_embedder.inputs_to_feed_dict(path_cases)
            result = sess.run(fetch, feed_dict=feed)
            decisions_embedder = result['stack_embedder']  # stack_embedder_dim:96
            dim = 96
        else:  # assume it's 'one_hot'
            decisions_embedder = self.decisions_to_one_hot(path_decisions)
            dim = len(self.predicate_dictionary)

        decisions_embedder = np.concatenate((
            decisions_embedder,
            np.full((self._max_stack_size - len(decisions_embedder), dim), 0.)
        ))

        return decisions_embedder

    def add_decomposable_examples(self, beams, examples):
        self._train_step_count += 1
<<<<<<< HEAD
        if self._train_step_count < 20:
=======
        num_of_steps_between_prints = 10

        if self._train_step_count < 0:
>>>>>>> cecd6636
            return

        for example, beam in zip(examples, beams):
            if len(beam._paths) == 0:
                continue

            beam_batch_correct = [[], []]
            beam_batch = [[], []]
            y_hat_batch = []
            indexes = []
            utter_embds = []
            sentence_for_print = ''
            for utter in beam._paths[0].context.utterances:
                for token in utter._tokens:
                    utter_embds += [self._glove_embeddings[token]]
                    sentence_for_print += token + ' '

            utter_embds = np.array(utter_embds)
            world_state = ''
            for currObject in example.context.world.initial_state.all_objects:
                world_state += ' ' + str(currObject.position) + ':' + currObject.shape

            utter_embds = np.concatenate((
                utter_embds,
                np.full((self._utter_len - len(utter_embds), 100), 0.)
            ))

            for idx, path in enumerate(beam._paths):
                check_denote = int(check_denotation(example.answer, path.finalized_denotation))
                y_hat = [0, 0]
                y_hat[check_denote] = 1
                self._y_hat_decomposable.append(y_hat)
                self.correct_predictions += check_denote
                self.all_predictions += 1

                decisions_embedder = self.decisions_embedder(path.decisions, path._cases)

<<<<<<< HEAD
                self._samples_beams_decomposable[0].append(utter_embds)
                self._samples_beams_decomposable[1].append(decisions_embedder)

    def pickle_all_examples(self):
        with open(os.path.join(self._cur_dir, 'samples_beams.cpkl'), 'wb') as samples_file:
            pickle.dump(self._samples_beams_decomposable, samples_file)

        with open(os.path.join(self._cur_dir, 'y_hat.cpkl'), 'wb') as y_hat_file:
            pickle.dump(self._y_hat_decomposable,y_hat_file)


    def train_decomposable(self):

        samples_file =  open(os.path.join(self._cur_dir, 'samples_beams.cpkl'), 'rb')
        self._samples_beams_decomposable = pickle.load(samples_file)

        y_hat_file =  open(os.path.join(self._cur_dir, 'y_hat.cpkl'), 'rb')
        self._y_hat_decomposable = pickle.load(y_hat_file)

        sanity_check_size1 = len(self._samples_beams_decomposable[0])
        sanity_check_size2 = len(self._samples_beams_decomposable[1])
        sanity_check_size3 = len(self._y_hat_decomposable)

        self._samples_beams_decomposable[0] = np.array(self._samples_beams_decomposable[0])
        self._samples_beams_decomposable[1] = np.array(self._samples_beams_decomposable[1])
        y_hat_batch = np.array(self._y_hat_decomposable)

        randomize = np.arange(len(self._samples_beams_decomposable[0]))
        np.random.shuffle(randomize)
        self._samples_beams_decomposable[0] = self._samples_beams_decomposable[0][randomize]
        self._samples_beams_decomposable[1] = self._samples_beams_decomposable[1][randomize]
        y_hat_batch = y_hat_batch[randomize]

        for itr in range(0, len(self._samples_beams_decomposable[0]), 10):
            inputs = [np.array([self._samples_beams_decomposable[0][itr * 10 + idx]
                                for idx in range(min(10, len(self._samples_beams_decomposable[0]) - itr))]),
                      np.array([self._samples_beams_decomposable[1][itr * 10 + idx]
                                for idx in range(min(10, len(self._samples_beams_decomposable[0]) - itr))])]

            print self._decomposable.train_on_batch(inputs,
                                                    np.array([y_hat_batch[itr * 10 + idx] for idx
                                                              in range(min(10, len(self._samples_beams_decomposable[0]) - itr))])
                                                    , class_weight=self._class_weight)

        if self._train_step_count % 1 == 0:
            for itr in range(len(self._samples_beams_decomposable[0])):
                inputs = [np.array([self._samples_beams_decomposable[0][itr]]),
                          np.array([self._samples_beams_decomposable[1][itr]])]
                print self._decomposable.predict_on_batch(inputs)
=======
                beam_batch[0].append(utter_embds)
                beam_batch[1].append(decisions_embedder)

                if check_denote:
                    beam_batch_correct[0].append(utter_embds)
                    beam_batch_correct[1].append(decisions_embedder)
                    indexes.append(idx)

            # at least one correct path
            if not beam_batch_correct[0]:
                continue

            y_hat_new = np.zeros((len(indexes), 2), dtype='int32')

            for i in range(len(indexes)):
                y_hat_new[i, 1] = 1

            beam_batch_correct[0] = np.array(beam_batch_correct[0])
            beam_batch_correct[1] = np.array(beam_batch_correct[1])

            beam_batch[0] = np.array(beam_batch[0])
            beam_batch[1] = np.array(beam_batch[1])
            y_hat_batch = np.array(y_hat_batch)
            loss = self._decomposable.train_on_batch(beam_batch, y_hat_batch, class_weight=self._class_weight)

            if self._train_step_count % num_of_steps_between_prints == 0:
                predictions = self._decomposable.predict(beam_batch, batch_size=len(beam_batch[0]),
                                                         verbose=0)
                print 'utter: ' + sentence_for_print
                print 'world state:' + world_state
                for idx, (curr_predict, curr_y_hat) in enumerate(zip(predictions, y_hat_batch)):
                    full_decision_for_print = ''
                    for decision in beam._paths[idx].decisions:
                        full_decision_for_print += ' ' + decision._name
                    print 'decision:' + full_decision_for_print
                    print 'Predicted: {} Golden: {} Prediction: {}'.format(
                        curr_predict[0] < curr_predict[1], curr_y_hat[1] == 1, curr_predict)
                    print ''
                print 'loss: {}'.format(loss)

            # randomize = np.arange(len(beam_batch[0]))
            # np.random.shuffle(randomize)
            # beam_batch[0] = [beam_batch[0][i] for i in randomize]
            # beam_batch[1] = [beam_batch[1][i] for i in randomize]
            # y_hat_batch = [y_hat_batch[i] for i in randomize]
            #
            # for itr in range(0, len(beam_batch[0]), 10):
            #     inputs = [np.array([beam_batch[0][itr * 10 + idx] for idx in range(min(10, len(beam_batch[0]) - itr))]),
            #               np.array([beam_batch[1][itr * 10 + idx] for idx in range(min(10, len(beam_batch[0]) - itr))])]
            #     loss = self._decomposable.train_on_batch(inputs,
            #                                              np.array([y_hat_batch[itr * 10 + idx] for idx
            #                                                        in range(min(10, len(beam_batch[0]) - itr))]),
            #                                              class_weight=self._class_weight)
            #
            # if self._train_step_count % num_of_steps_between_prints == 0:
            #     beam_batch[0] = np.array(beam_batch[0])
            #     beam_batch[1] = np.array(beam_batch[1])
            #     predictions = self._decomposable.predict(beam_batch, batch_size=len(beam_batch[0]),
            #                                              verbose=0)
            #     for idx, (curr_predict, curr_y_hat) in enumerate(zip(predictions, y_hat)):
            #         full_decision_for_print = ''
            #         for decision in beam._paths[idx].decisions:
            #             full_decision_for_print += ' ' + decision._name
            #         print 'desicion:' + full_decision_for_print
            #         print 'Predicted: {} Golden: {} Prediction: {}'.format(
            #             curr_predict[0] < curr_predict[1], curr_y_hat[1] == 1, curr_predict)
            #         print ''
            #     print 'loss: {}'.format(loss)
>>>>>>> cecd6636
<|MERGE_RESOLUTION|>--- conflicted
+++ resolved
@@ -1,19 +1,19 @@
 from collections import namedtuple
 
+import tensorflow as tf
 import numpy as np
-<<<<<<< HEAD
 import os
 import cPickle as pickle
 import jsonpickle
-=======
 import tensorflow as tf
 from gtd.utils import flatten
->>>>>>> cecd6636
-
+
+from gtd.utils import flatten, as_batches
 from strongsup.case_weighter import get_case_weighter
 from strongsup.tests.keras_decomposable_attention import build_model
 from strongsup.value import check_denotation
 from strongsup.value_function import get_value_function, ValueFunctionExample
+from strongsup.value import check_denotation
 
 
 class NormalizationOptions(object):
@@ -36,11 +36,7 @@
     """
 
     def __init__(self, parse_model, config, domain, glove_embeddings, predicates,
-<<<<<<< HEAD
                  utter_len, max_stack_size, predicate_embedder_type='one_hot'):
-=======
-                 utter_len, max_stack_size, predicate_embedder_type='stack_embedder'):
->>>>>>> cecd6636
         """Create a new decoder.
 
         Args:
@@ -307,34 +303,19 @@
 
     def add_decomposable_examples(self, beams, examples):
         self._train_step_count += 1
-<<<<<<< HEAD
         if self._train_step_count < 20:
-=======
-        num_of_steps_between_prints = 10
-
-        if self._train_step_count < 0:
->>>>>>> cecd6636
             return
 
         for example, beam in zip(examples, beams):
             if len(beam._paths) == 0:
                 continue
 
-            beam_batch_correct = [[], []]
-            beam_batch = [[], []]
-            y_hat_batch = []
-            indexes = []
             utter_embds = []
-            sentence_for_print = ''
+
             for utter in beam._paths[0].context.utterances:
                 for token in utter._tokens:
                     utter_embds += [self._glove_embeddings[token]]
-                    sentence_for_print += token + ' '
-
             utter_embds = np.array(utter_embds)
-            world_state = ''
-            for currObject in example.context.world.initial_state.all_objects:
-                world_state += ' ' + str(currObject.position) + ':' + currObject.shape
 
             utter_embds = np.concatenate((
                 utter_embds,
@@ -351,7 +332,6 @@
 
                 decisions_embedder = self.decisions_embedder(path.decisions, path._cases)
 
-<<<<<<< HEAD
                 self._samples_beams_decomposable[0].append(utter_embds)
                 self._samples_beams_decomposable[1].append(decisions_embedder)
 
@@ -400,74 +380,4 @@
             for itr in range(len(self._samples_beams_decomposable[0])):
                 inputs = [np.array([self._samples_beams_decomposable[0][itr]]),
                           np.array([self._samples_beams_decomposable[1][itr]])]
-                print self._decomposable.predict_on_batch(inputs)
-=======
-                beam_batch[0].append(utter_embds)
-                beam_batch[1].append(decisions_embedder)
-
-                if check_denote:
-                    beam_batch_correct[0].append(utter_embds)
-                    beam_batch_correct[1].append(decisions_embedder)
-                    indexes.append(idx)
-
-            # at least one correct path
-            if not beam_batch_correct[0]:
-                continue
-
-            y_hat_new = np.zeros((len(indexes), 2), dtype='int32')
-
-            for i in range(len(indexes)):
-                y_hat_new[i, 1] = 1
-
-            beam_batch_correct[0] = np.array(beam_batch_correct[0])
-            beam_batch_correct[1] = np.array(beam_batch_correct[1])
-
-            beam_batch[0] = np.array(beam_batch[0])
-            beam_batch[1] = np.array(beam_batch[1])
-            y_hat_batch = np.array(y_hat_batch)
-            loss = self._decomposable.train_on_batch(beam_batch, y_hat_batch, class_weight=self._class_weight)
-
-            if self._train_step_count % num_of_steps_between_prints == 0:
-                predictions = self._decomposable.predict(beam_batch, batch_size=len(beam_batch[0]),
-                                                         verbose=0)
-                print 'utter: ' + sentence_for_print
-                print 'world state:' + world_state
-                for idx, (curr_predict, curr_y_hat) in enumerate(zip(predictions, y_hat_batch)):
-                    full_decision_for_print = ''
-                    for decision in beam._paths[idx].decisions:
-                        full_decision_for_print += ' ' + decision._name
-                    print 'decision:' + full_decision_for_print
-                    print 'Predicted: {} Golden: {} Prediction: {}'.format(
-                        curr_predict[0] < curr_predict[1], curr_y_hat[1] == 1, curr_predict)
-                    print ''
-                print 'loss: {}'.format(loss)
-
-            # randomize = np.arange(len(beam_batch[0]))
-            # np.random.shuffle(randomize)
-            # beam_batch[0] = [beam_batch[0][i] for i in randomize]
-            # beam_batch[1] = [beam_batch[1][i] for i in randomize]
-            # y_hat_batch = [y_hat_batch[i] for i in randomize]
-            #
-            # for itr in range(0, len(beam_batch[0]), 10):
-            #     inputs = [np.array([beam_batch[0][itr * 10 + idx] for idx in range(min(10, len(beam_batch[0]) - itr))]),
-            #               np.array([beam_batch[1][itr * 10 + idx] for idx in range(min(10, len(beam_batch[0]) - itr))])]
-            #     loss = self._decomposable.train_on_batch(inputs,
-            #                                              np.array([y_hat_batch[itr * 10 + idx] for idx
-            #                                                        in range(min(10, len(beam_batch[0]) - itr))]),
-            #                                              class_weight=self._class_weight)
-            #
-            # if self._train_step_count % num_of_steps_between_prints == 0:
-            #     beam_batch[0] = np.array(beam_batch[0])
-            #     beam_batch[1] = np.array(beam_batch[1])
-            #     predictions = self._decomposable.predict(beam_batch, batch_size=len(beam_batch[0]),
-            #                                              verbose=0)
-            #     for idx, (curr_predict, curr_y_hat) in enumerate(zip(predictions, y_hat)):
-            #         full_decision_for_print = ''
-            #         for decision in beam._paths[idx].decisions:
-            #             full_decision_for_print += ' ' + decision._name
-            #         print 'desicion:' + full_decision_for_print
-            #         print 'Predicted: {} Golden: {} Prediction: {}'.format(
-            #             curr_predict[0] < curr_predict[1], curr_y_hat[1] == 1, curr_predict)
-            #         print ''
-            #     print 'loss: {}'.format(loss)
->>>>>>> cecd6636
+                print self._decomposable.predict_on_batch(inputs)
<?xml version="1.0" encoding="UTF-8"?>
<module type="PYTHON_MODULE" version="4">
  <component name="NewModuleRootManager">
<<<<<<< HEAD
    <content url="file://$MODULE_DIR$">
      <sourceFolder url="file://$MODULE_DIR$/third-party/gtd" isTestSource="false" />
    </content>
=======
    <content url="file://$MODULE_DIR$" />
>>>>>>> 0ffb9a3c
    <orderEntry type="jdk" jdkName="Python 2.7" jdkType="Python SDK" />
    <orderEntry type="sourceFolder" forTests="false" />
  </component>
  <component name="TestRunnerService">
    <option name="PROJECT_TEST_RUNNER" value="Unittests" />
  </component>
</module><|MERGE_RESOLUTION|>--- conflicted
+++ resolved
@@ -1,13 +1,7 @@
 <?xml version="1.0" encoding="UTF-8"?>
 <module type="PYTHON_MODULE" version="4">
   <component name="NewModuleRootManager">
-<<<<<<< HEAD
-    <content url="file://$MODULE_DIR$">
-      <sourceFolder url="file://$MODULE_DIR$/third-party/gtd" isTestSource="false" />
-    </content>
-=======
     <content url="file://$MODULE_DIR$" />
->>>>>>> 0ffb9a3c
     <orderEntry type="jdk" jdkName="Python 2.7" jdkType="Python SDK" />
     <orderEntry type="sourceFolder" forTests="false" />
   </component>
